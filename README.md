<img src="https://github.com/user-attachments/assets/25912aba-690a-45e2-a6a9-2b0445e8218f" width="600"/>

[![Python Version](https://img.shields.io/badge/python-3.9+-8400ff)](https://www.python.org) [![License](https://img.shields.io/badge/license-GPLv3-8400ff.svg)](https://github.com/blacklanternsecurity/webcap/blob/dev/LICENSE) [![Ruff](https://img.shields.io/endpoint?url=https://raw.githubusercontent.com/astral-sh/ruff/main/assets/badge/v2.json)](https://github.com/astral-sh/ruff) [![Tests](https://github.com/blacklanternsecurity/webcap/actions/workflows/tests.yml/badge.svg?branch=stable)](https://github.com/blacklanternsecurity/webcap/actions?query=workflow%3A"tests") [![Codecov](https://codecov.io/gh/blacklanternsecurity/webcap/branch/dev/graph/badge.svg?token=IR5AZBDM5K)](https://codecov.io/gh/blacklanternsecurity/webcap) [![Discord](https://img.shields.io/discord/859164869970362439)](https://discord.com/invite/PZqkgxu5SA)

**WebCap** is an extremely lightweight web screenshot tool. It doesn't require Selenium, Playwright, Puppeteer, or any other browser automation framework; all it needs is a working Chrome installation. Used by [BBOT](https://github.com/blacklanternsecurity/bbot).

### Installation

```bash
pipx install webcap
```

### Web Interface (`webcap server`)

https://github.com/user-attachments/assets/a5dea3fb-fa01-41e7-90cd-67c6efa3d6e5

### Features

WebCap's most unique feature is its ability to capture not only the **fully-rendered DOM**, but also every snippet of **parsed Javascript** (regardless of inline or external), and the **full content** of every HTTP request + response (including Javascript API calls etc.). For convenience, it can output directly to JSON.

### Example Commands

#### Scanning

```bash
# Capture screenshots of all URLs in urls.txt
webcap scan urls.txt -o ./my_screenshots

# Output to JSON, and include the fully-rendered DOM
webcap scan urls.txt --json --dom | jq

# Capture requests and responses
webcap scan urls.txt --json --requests --responses | jq

# Capture javascript
webcap scan urls.txt --json --javascript | jq

# Extract text from screenshots
webcap scan urls.txt --json --ocr | jq
```

#### Server

```bash
# Start the server
webcap server

# Browse to http://localhost:8000
```

# Screenshots

### CLI Interface (`webcap scan`)

![webcap_gif](https://github.com/user-attachments/assets/1eb7270f-e2f4-4d9e-979b-2b571ca20478)

#### Fully-rendered DOM

![image](https://github.com/user-attachments/assets/60dd2a80-f9c3-438e-8f00-f982c356625d)

#### Javascript Capture

![image](https://github.com/user-attachments/assets/6f960bbb-efb6-4294-a1f2-2c6181baa31a)

#### Requests + Responses

![image](https://github.com/user-attachments/assets/0f036384-a465-4579-b70a-b567daaa8113)

#### OCR

![image](https://github.com/user-attachments/assets/cffb268e-8b9b-490c-8949-39e73e73aa8a)

### Full feature list

- [x] Blazing fast screenshots
- [x] Fullscreen capture (entire scrollable page)
- [x] JSON output
- [x] Full DOM extraction
- [x] Javascript extraction (inline + external)
- [ ] Javascript extraction (environment dump)
- [x] Full network logs (incl. request/response bodies)
- [x] Title
- [x] Status code
- [x] Fuzzy (perception) hashing
- [ ] Technology detection
- [x] OCR text extraction
- [x] Web interface


### Webcap as a Python library

```python
import base64
from webcap import Browser

async def main():
    # create a browser instance
    browser = Browser()
    # start the browser
    await browser.start()
    # take a screenshot
    webscreenshot = await browser.screenshot("http://example.com")
    # save the screenshot to a file
    with open("screenshot.png", "wb") as f:
        f.write(webscreenshot.blob)
    # stop the browser
    await browser.stop()

if __name__ == "__main__":
    import asyncio
    asyncio.run(main())
```

## CLI Usage (--help)

```
<<<<<<< HEAD
 Usage: webcap scan [OPTIONS] URLS                                                                                                                                                            
                                                                                                                                                                                              
 Screenshot URLs                                                                                                                                                                              
                                                                                                                                                                                              
╭─ Arguments ────────────────────────────────────────────────────────────────────────────────────────────────────────────────────────────────────────────────────────────────────────────────╮
│ *    urls      TEXT  URL(s) to capture, or file(s) containing URLs [default: None] [required]                                                                                              │
╰────────────────────────────────────────────────────────────────────────────────────────────────────────────────────────────────────────────────────────────────────────────────────────────╯
╭─ Options ──────────────────────────────────────────────────────────────────────────────────────────────────────────────────────────────────────────────────────────────────────────────────╮
│ --json    -j                  Output JSON                                                                                                                                                  │
│ --chrome  -c      TEXT        Path to Chrome executable [default: None]                                                                                                                    │
│ --output  -o      OUTPUT_DIR  Output directory [default: /home/bls/Downloads/code/webcap/screenshots]                                                                                      │
│ --help                        Show this message and exit.                                                                                                                                  │
╰────────────────────────────────────────────────────────────────────────────────────────────────────────────────────────────────────────────────────────────────────────────────────────────╯
╭─ Screenshots ──────────────────────────────────────────────────────────────────────────────────────────────────────────────────────────────────────────────────────────────────────────────╮
│ --resolution      -r      RESOLUTION  Resolution to capture [default: 1440x900]                                                                                                            │
│ --full-page       -f                  Capture the full page (larger resolution images)                                                                                                     │
│ --no-screenshots                      Only visit the sites; don't capture screenshots (useful with -j/--json)                                                                              │
╰────────────────────────────────────────────────────────────────────────────────────────────────────────────────────────────────────────────────────────────────────────────────────────────╯
╭─ Performance ──────────────────────────────────────────────────────────────────────────────────────────────────────────────────────────────────────────────────────────────────────────────╮
│ --threads  -t      INTEGER  Number of threads to use [default: 15]                                                                                                                         │
│ --delay            SECONDS  Delay before capturing [default: 3.0]                                                                                                                          │
╰────────────────────────────────────────────────────────────────────────────────────────────────────────────────────────────────────────────────────────────────────────────────────────────╯
╭─ HTTP ─────────────────────────────────────────────────────────────────────────────────────────────────────────────────────────────────────────────────────────────────────────────────────╮
│ --user-agent  -U      TEXT  User agent to use [default: Mozilla/5.0 (Windows NT 10.0; Win64; x64) AppleWebKit/537.36 (KHTML, like Gecko) Chrome/131.0.0.0 Safari/537.36]                   │
│ --headers     -H      TEXT  Additional headers to send in format: 'Header-Name: Header-Value' (multiple supported)                                                                         │
│ --proxy       -p      TEXT  HTTP proxy to use [default: None]                                                                                                                              │
╰────────────────────────────────────────────────────────────────────────────────────────────────────────────────────────────────────────────────────────────────────────────────────────────╯
╭─ JSON (Only apply when -j/--json is used) ─────────────────────────────────────────────────────────────────────────────────────────────────────────────────────────────────────────────────╮
│ --base64        -b                     Output each screenshot as base64                                                                                                                    │
│ --dom           -d                     Capture the fully-rendered DOM                                                                                                                      │
│ --responses     -rs                    Capture the full body of each HTTP response (including API calls etc.)                                                                              │
│ --requests      -rq                    Capture the full body of each HTTP request (including API calls etc.)                                                                               │
│ --javascript    -J                     Capture every snippet of Javascript (inline + external)                                                                                             │
│ --ignore-types                   TEXT  Capture the full body of each HTTP response (including API calls etc.) [default: Image, Media, Font, Stylesheet]                                    │
│ --ocr                --no-ocr          Extract text from screenshots [default: no-ocr]                                                                                                     │
╰────────────────────────────────────────────────────────────────────────────────────────────────────────────────────────────────────────────────────────────────────────────────────────────╯
=======
 Usage: webcap scan [OPTIONS] URLS                                                            
                                                                                              
 Screenshot URLs                                                                              
                                                                                              
╭─ Arguments ────────────────────────────────────────────────────────────────────────────────╮
│ *    urls      TEXT  URL(s) to capture, or file(s) containing URLs [default: None]         │
│                      [required]                                                            │
╰────────────────────────────────────────────────────────────────────────────────────────────╯
╭─ Options ──────────────────────────────────────────────────────────────────────────────────╮
│ --json    -j                  Output JSON                                                  │
│ --chrome  -c      TEXT        Path to Chrome executable [default: None]                    │
│ --output  -o      OUTPUT_DIR  Output directory                                             │
│                               [default: /home/bls/Downloads/code/webcap/screenshots]       │
│ --help                        Show this message and exit.                                  │
╰────────────────────────────────────────────────────────────────────────────────────────────╯
╭─ Screenshots ──────────────────────────────────────────────────────────────────────────────╮
│ --resolution      -r      RESOLUTION  Resolution to capture [default: 1440x900]            │
│ --full-page       -f                  Capture the full page (larger resolution images)     │
│ --no-screenshots                      Only visit the sites; don't capture screenshots      │
│                                       (useful with -j/--json)                              │
╰────────────────────────────────────────────────────────────────────────────────────────────╯
╭─ Performance ──────────────────────────────────────────────────────────────────────────────╮
│ --threads  -t      INTEGER  Number of threads to use [default: 15]                         │
│ --delay            SECONDS  Delay before capturing (default: 3.0 seconds) [default: 3.0]   │
╰────────────────────────────────────────────────────────────────────────────────────────────╯
╭─ HTTP ─────────────────────────────────────────────────────────────────────────────────────╮
│ --user-agent  -U      TEXT  User agent to use                                              │
│                             [default: Mozilla/5.0 (Windows NT 10.0; Win64; x64)            │
│                             AppleWebKit/537.36 (KHTML, like Gecko) Chrome/131.0.0.0        │
│                             Safari/537.36]                                                 │
│ --headers     -H      TEXT  Additional headers to send in format: 'Header-Name:            │
│                             Header-Value' (multiple supported)                             │
│ --proxy       -p      TEXT  HTTP proxy to use [default: None]                              │
╰────────────────────────────────────────────────────────────────────────────────────────────╯
╭─ JSON (Only apply when -j/--json is used) ─────────────────────────────────────────────────╮
│ --base64        -b                     Output each screenshot as base64                    │
│ --dom           -d                     Capture the fully-rendered DOM                      │
│ --responses     -rs                    Capture the full body of each HTTP response         │
│                                        (including API calls etc.)                          │
│ --requests      -rq                    Capture the full body of each HTTP request          │
│                                        (including API calls etc.)                          │
│ --javascript    -J                     Capture every snippet of Javascript (inline +       │
│                                        external)                                           │
│ --ignore-types                   TEXT  Ignore these filetypes                              │
│                                        [default: Image, Media, Font, Stylesheet]           │
│ --ocr                --no-ocr          Extract text from screenshots [default: no-ocr]     │
╰────────────────────────────────────────────────────────────────────────────────────────────╯
>>>>>>> dd91d988
```<|MERGE_RESOLUTION|>--- conflicted
+++ resolved
@@ -114,90 +114,5 @@
 ## CLI Usage (--help)
 
 ```
-<<<<<<< HEAD
- Usage: webcap scan [OPTIONS] URLS                                                                                                                                                            
-                                                                                                                                                                                              
- Screenshot URLs                                                                                                                                                                              
-                                                                                                                                                                                              
-╭─ Arguments ────────────────────────────────────────────────────────────────────────────────────────────────────────────────────────────────────────────────────────────────────────────────╮
-│ *    urls      TEXT  URL(s) to capture, or file(s) containing URLs [default: None] [required]                                                                                              │
-╰────────────────────────────────────────────────────────────────────────────────────────────────────────────────────────────────────────────────────────────────────────────────────────────╯
-╭─ Options ──────────────────────────────────────────────────────────────────────────────────────────────────────────────────────────────────────────────────────────────────────────────────╮
-│ --json    -j                  Output JSON                                                                                                                                                  │
-│ --chrome  -c      TEXT        Path to Chrome executable [default: None]                                                                                                                    │
-│ --output  -o      OUTPUT_DIR  Output directory [default: /home/bls/Downloads/code/webcap/screenshots]                                                                                      │
-│ --help                        Show this message and exit.                                                                                                                                  │
-╰────────────────────────────────────────────────────────────────────────────────────────────────────────────────────────────────────────────────────────────────────────────────────────────╯
-╭─ Screenshots ──────────────────────────────────────────────────────────────────────────────────────────────────────────────────────────────────────────────────────────────────────────────╮
-│ --resolution      -r      RESOLUTION  Resolution to capture [default: 1440x900]                                                                                                            │
-│ --full-page       -f                  Capture the full page (larger resolution images)                                                                                                     │
-│ --no-screenshots                      Only visit the sites; don't capture screenshots (useful with -j/--json)                                                                              │
-╰────────────────────────────────────────────────────────────────────────────────────────────────────────────────────────────────────────────────────────────────────────────────────────────╯
-╭─ Performance ──────────────────────────────────────────────────────────────────────────────────────────────────────────────────────────────────────────────────────────────────────────────╮
-│ --threads  -t      INTEGER  Number of threads to use [default: 15]                                                                                                                         │
-│ --delay            SECONDS  Delay before capturing [default: 3.0]                                                                                                                          │
-╰────────────────────────────────────────────────────────────────────────────────────────────────────────────────────────────────────────────────────────────────────────────────────────────╯
-╭─ HTTP ─────────────────────────────────────────────────────────────────────────────────────────────────────────────────────────────────────────────────────────────────────────────────────╮
-│ --user-agent  -U      TEXT  User agent to use [default: Mozilla/5.0 (Windows NT 10.0; Win64; x64) AppleWebKit/537.36 (KHTML, like Gecko) Chrome/131.0.0.0 Safari/537.36]                   │
-│ --headers     -H      TEXT  Additional headers to send in format: 'Header-Name: Header-Value' (multiple supported)                                                                         │
-│ --proxy       -p      TEXT  HTTP proxy to use [default: None]                                                                                                                              │
-╰────────────────────────────────────────────────────────────────────────────────────────────────────────────────────────────────────────────────────────────────────────────────────────────╯
-╭─ JSON (Only apply when -j/--json is used) ─────────────────────────────────────────────────────────────────────────────────────────────────────────────────────────────────────────────────╮
-│ --base64        -b                     Output each screenshot as base64                                                                                                                    │
-│ --dom           -d                     Capture the fully-rendered DOM                                                                                                                      │
-│ --responses     -rs                    Capture the full body of each HTTP response (including API calls etc.)                                                                              │
-│ --requests      -rq                    Capture the full body of each HTTP request (including API calls etc.)                                                                               │
-│ --javascript    -J                     Capture every snippet of Javascript (inline + external)                                                                                             │
-│ --ignore-types                   TEXT  Capture the full body of each HTTP response (including API calls etc.) [default: Image, Media, Font, Stylesheet]                                    │
-│ --ocr                --no-ocr          Extract text from screenshots [default: no-ocr]                                                                                                     │
-╰────────────────────────────────────────────────────────────────────────────────────────────────────────────────────────────────────────────────────────────────────────────────────────────╯
-=======
- Usage: webcap scan [OPTIONS] URLS                                                            
-                                                                                              
- Screenshot URLs                                                                              
-                                                                                              
-╭─ Arguments ────────────────────────────────────────────────────────────────────────────────╮
-│ *    urls      TEXT  URL(s) to capture, or file(s) containing URLs [default: None]         │
-│                      [required]                                                            │
-╰────────────────────────────────────────────────────────────────────────────────────────────╯
-╭─ Options ──────────────────────────────────────────────────────────────────────────────────╮
-│ --json    -j                  Output JSON                                                  │
-│ --chrome  -c      TEXT        Path to Chrome executable [default: None]                    │
-│ --output  -o      OUTPUT_DIR  Output directory                                             │
-│                               [default: /home/bls/Downloads/code/webcap/screenshots]       │
-│ --help                        Show this message and exit.                                  │
-╰────────────────────────────────────────────────────────────────────────────────────────────╯
-╭─ Screenshots ──────────────────────────────────────────────────────────────────────────────╮
-│ --resolution      -r      RESOLUTION  Resolution to capture [default: 1440x900]            │
-│ --full-page       -f                  Capture the full page (larger resolution images)     │
-│ --no-screenshots                      Only visit the sites; don't capture screenshots      │
-│                                       (useful with -j/--json)                              │
-╰────────────────────────────────────────────────────────────────────────────────────────────╯
-╭─ Performance ──────────────────────────────────────────────────────────────────────────────╮
-│ --threads  -t      INTEGER  Number of threads to use [default: 15]                         │
-│ --delay            SECONDS  Delay before capturing (default: 3.0 seconds) [default: 3.0]   │
-╰────────────────────────────────────────────────────────────────────────────────────────────╯
-╭─ HTTP ─────────────────────────────────────────────────────────────────────────────────────╮
-│ --user-agent  -U      TEXT  User agent to use                                              │
-│                             [default: Mozilla/5.0 (Windows NT 10.0; Win64; x64)            │
-│                             AppleWebKit/537.36 (KHTML, like Gecko) Chrome/131.0.0.0        │
-│                             Safari/537.36]                                                 │
-│ --headers     -H      TEXT  Additional headers to send in format: 'Header-Name:            │
-│                             Header-Value' (multiple supported)                             │
-│ --proxy       -p      TEXT  HTTP proxy to use [default: None]                              │
-╰────────────────────────────────────────────────────────────────────────────────────────────╯
-╭─ JSON (Only apply when -j/--json is used) ─────────────────────────────────────────────────╮
-│ --base64        -b                     Output each screenshot as base64                    │
-│ --dom           -d                     Capture the fully-rendered DOM                      │
-│ --responses     -rs                    Capture the full body of each HTTP response         │
-│                                        (including API calls etc.)                          │
-│ --requests      -rq                    Capture the full body of each HTTP request          │
-│                                        (including API calls etc.)                          │
-│ --javascript    -J                     Capture every snippet of Javascript (inline +       │
-│                                        external)                                           │
-│ --ignore-types                   TEXT  Ignore these filetypes                              │
-│                                        [default: Image, Media, Font, Stylesheet]           │
-│ --ocr                --no-ocr          Extract text from screenshots [default: no-ocr]     │
-╰────────────────────────────────────────────────────────────────────────────────────────────╯
->>>>>>> dd91d988
+
 ```